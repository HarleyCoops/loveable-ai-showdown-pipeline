--- conflicted
+++ resolved
@@ -110,16 +110,6 @@
         (output_dir / "requirements.txt").write_text(REQUIREMENTS_TEMPLATE, encoding='utf-8')
         username = self.hf_api.whoami()['name']
         deploy_date = datetime.now().strftime('%Y-%m-%d %H:%M:%S')
-<<<<<<< HEAD
-        # Add Hugging Face Spaces YAML config block
-        yaml_block = f'''---
-title: {space_name}
-emoji: 🚀
-colorFrom: indigo
-colorTo: blue
-sdk: gradio
-=======
-
         # Patch: Provide actual metadata, not placeholders
         yaml_block = f"""---
 title: "{model_id}"
@@ -127,7 +117,6 @@
 colorFrom: "blue"
 colorTo: "indigo"
 sdk: "gradio"
->>>>>>> 0e167909
 sdk_version: "4.0.0"
 app_file: app.py
 pinned: false
